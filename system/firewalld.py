--- conflicted
+++ resolved
@@ -86,12 +86,6 @@
     required: false
     default: null
     version_added: "2.1"
-  offline:
-    description:
-     - "Operating on a firewalld configs for a firewalld service that is currently not running (offline), implies permanent=true. (Requires firewalld >= 0.3.9"
-    required: false
-    default: None
-    version_added: "2.3"
 notes:
   - Not tested on any Debian based system.
   - Requires the python2 bindings of firewalld, which may not be installed by default if the distribution switched to python 3
@@ -101,9 +95,7 @@
 
 EXAMPLES = '''
 - firewalld: service=https permanent=true state=enabled
-- firewalld: service=https permanent=true state=enabled offline=true
 - firewalld: port=8081/tcp permanent=true state=disabled
-- firewalld: port=8081/tcp permanent=true state=disabled offline=true
 - firewalld: port=161-162/udp permanent=true state=enabled
 - firewalld: zone=dmz service=http permanent=true state=enabled
 - firewalld: rich_rule='rule service name="ftp" audit limit value="1/m" accept' permanent=true state=enabled
@@ -114,21 +106,12 @@
 
 fw = None
 fw_offline = False
-<<<<<<< HEAD
 Rich_Rule = None
 FirewallClientZoneSettings = None
 
 #####################
 # fw_offline helpers
 #
-=======
-FirewallClientZoneSettings = None
-
-#####################
-# fw_offline helpers
-#
-
->>>>>>> c93dae4d
 def get_fw_zone_settings(zone):
     if fw_offline:
         fw_zone = fw.config.get_zone(zone)
@@ -400,10 +383,7 @@
     ## Handle running (online) daemon vs non-running (offline) daemon
     global fw
     global fw_offline
-<<<<<<< HEAD
     global Rich_Rule
-=======
->>>>>>> c93dae4d
     global FirewallClientZoneSettings
 
     ## Imports
@@ -417,16 +397,12 @@
         fw = None
         fw_offline = False
 
-<<<<<<< HEAD
         try:
             fw = FirewallClient()
             fw.getDefaultZone()
         except AttributeError:
             ## Firewalld is not currently running, permanent-only operations
 
-=======
-        if module.params['offline']:
->>>>>>> c93dae4d
             ## Import other required parts of the firewalld API
             ##
             ## NOTE:
@@ -436,13 +412,6 @@
             fw = Firewall_test()
             fw.start()
             fw_offline = True
-<<<<<<< HEAD
-=======
-            ## Offline operations assume permanent
-            module.params['permanent'] = True
-        else:
-            fw = FirewallClient()
->>>>>>> c93dae4d
 
     except ImportError:
         HAS_FIREWALLD = False
@@ -450,11 +419,7 @@
     if not HAS_FIREWALLD:
         module.fail_json(msg='firewalld and its python 2 module are required for this module, version 2.0.11 or newer required (3.0.9 or newer for offline operations)')
 
-<<<<<<< HEAD
     if fw_offline:
-=======
-    if module.params['offline']:
->>>>>>> c93dae4d
         ## Pre-run version checking
         if FW_VERSION < "0.3.9":
             module.fail_json(msg='unsupported version of firewalld, offline operations require >= 3.0.9')
@@ -479,13 +444,8 @@
     if module.params['interface'] != None and module.params['zone'] == None:
         module.fail(msg='zone is a required parameter')
 
-<<<<<<< HEAD
     if module.params['immediate'] and fw_offiline:
         module.fail(msg='firewall is not currently running, unable to perform immediate actions without a running firewall daemon')
-=======
-    if module.params['immediate'] and module.params['offline']:
-        module.fail(msg='immediate and offline are mutually exclusive, need running firewalld for immediate')
->>>>>>> c93dae4d
 
     ## Global Vars
     changed=False
@@ -504,11 +464,7 @@
     if module.params['zone'] != None:
         zone = module.params['zone']
     else:
-<<<<<<< HEAD
         if fw_offline:
-=======
-        if module.params['offline']:
->>>>>>> c93dae4d
             zone = fw.get_default_zone()
         else:
             zone = fw.getDefaultZone()
